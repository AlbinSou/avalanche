from typing import Any, Callable, Iterable, Sequence, Optional, TypeVar, Union
from packaging.version import parse

import torch
from torch.nn import Module, CrossEntropyLoss
from torch.optim import Optimizer
from torch import Tensor

from avalanche.benchmarks import CLExperience, CLStream
from avalanche.benchmarks.scenarios.generic_scenario import DatasetExperience
from avalanche.benchmarks.utils.data import AvalancheDataset
from avalanche.core import BasePlugin, BaseSGDPlugin
from avalanche.training.plugins import EvaluationPlugin
from avalanche.training.plugins.clock import Clock
from avalanche.training.plugins.evaluation import default_evaluator
from avalanche.training.templates.base import BaseTemplate
from avalanche.benchmarks.utils.data_loader import (
    SingleDatasetDataLoader,
    TaskBalancedDataLoader,
    collate_from_data_or_kwargs,
)

from avalanche.training.templates.strategy_mixin_protocol import SGDStrategyProtocol
from avalanche.training.utils import trigger_plugins


TDatasetExperience = TypeVar("TDatasetExperience", bound=DatasetExperience)
TMBInput = TypeVar("TMBInput")
TMBOutput = TypeVar("TMBOutput")


class BaseSGDTemplate(
    SGDStrategyProtocol[TDatasetExperience, TMBInput, TMBOutput],
    BaseTemplate[TDatasetExperience],
):
    """Base SGD class for continual learning skeletons.

    **Training loop**
    The training loop is organized as follows::

        train
            train_exp  # for each experience

    **Evaluation loop**
    The evaluation loop is organized as follows::

        eval
            eval_exp  # for each experience

    """

    PLUGIN_CLASS = BaseSGDPlugin

    def __init__(
        self,
        model: Module,
        optimizer: Optimizer,
        criterion=CrossEntropyLoss(),
        train_mb_size: int = 1,
        train_epochs: int = 1,
        eval_mb_size: Optional[int] = 1,
        device: Union[str, torch.device] = "cpu",
        plugins: Optional[Sequence[BasePlugin]] = None,
        evaluator: Union[
            EvaluationPlugin, Callable[[], EvaluationPlugin]
        ] = default_evaluator,
        eval_every=-1,
        peval_mode="epoch",
    ):
        """Init.

        :param model: PyTorch model.
        :param optimizer: PyTorch optimizer.
        :param criterion: loss function.
        :param train_mb_size: mini-batch size for training.
        :param train_epochs: number of training epochs.
        :param eval_mb_size: mini-batch size for eval.
        :param evaluator: (optional) instance of EvaluationPlugin for logging
            and metric computations. None to remove logging.
        :param eval_every: the frequency of the calls to `eval` inside the
            training loop. -1 disables the evaluation. 0 means `eval` is called
            only at the end of the learning experience. Values >0 mean that
            `eval` is called every `eval_every` epochs and at the end of the
            learning experience.
        :param peval_mode: one of {'epoch', 'iteration'}. Decides whether the
            periodic evaluation during training should execute every
            `eval_every` epochs or iterations (Default='epoch').
        """

        super().__init__()  # type: ignore
        BaseTemplate.__init__(self=self, model=model, device=device, plugins=plugins)

        self.optimizer: Optimizer = optimizer
        """ PyTorch optimizer. """

        self._criterion = criterion
        """ Criterion. """

        self.train_epochs: int = train_epochs
        """ Number of training epochs. """

        self.train_mb_size: int = train_mb_size
        """ Training mini-batch size. """

        self.eval_mb_size: int = train_mb_size if eval_mb_size is None else eval_mb_size
        """ Eval mini-batch size. """

        self.retain_graph: bool = False
        """ Retain graph when calling loss.backward(). """

        if evaluator is None:
            evaluator = EvaluationPlugin()
        elif callable(evaluator):
            evaluator = evaluator()

        self.plugins.append(evaluator)  # type: ignore
        self.evaluator: EvaluationPlugin = evaluator
        """ EvaluationPlugin used for logging and metric computations. """

        # Configure periodic evaluation.
        assert peval_mode in {"experience", "epoch", "iteration"}
        self.eval_every = eval_every
        peval = PeriodicEval(eval_every, peval_mode)
        self.plugins.append(peval)

        self.clock: Clock = Clock()
        """ Incremental counters for strategy events. """
        # WARNING: Clock needs to be the last plugin, otherwise
        # counters will be wrong for plugins called after it.
        self.plugins.append(self.clock)

        ###################################################################
        # State variables. These are updated during the train/eval loops. #
        ###################################################################

        self.adapted_dataset: Optional[AvalancheDataset] = None
        """ Data used to train. It may be modified by plugins. Plugins can 
        append data to it (e.g. for replay). 

        .. note::

            This dataset may contain samples from different experiences. If you 
            want the original data for the current experience  
            use :attr:`.BaseTemplate.experience`.
        """

        self.dataloader: Iterable[Any] = []
        """ Dataloader. """

        self.mbatch: Optional[TMBInput] = None
        """ Current mini-batch. """

        self.mb_output: Optional[TMBOutput] = None
        """ Model's output computed on the current mini-batch. """

        self.loss: Tensor = self._make_empty_loss()
        """ Loss of the current mini-batch. """

        self._stop_training = False

    def train(
        self,
        experiences: Union[TDatasetExperience, Iterable[TDatasetExperience]],
        eval_streams: Optional[
            Sequence[Union[TDatasetExperience, Iterable[TDatasetExperience]]]
        ] = None,
        **kwargs
    ):
        super().train(experiences, eval_streams, **kwargs)
        return self.evaluator.get_last_metrics()

    @torch.no_grad()
    def eval(self, exp_list: Union[CLExperience, CLStream], **kwargs):
        """
        Evaluate the current model on a series of experiences and
        returns the last recorded value for each metric.

        :param exp_list: CL experience information.
        :param kwargs: custom arguments.

        :return: dictionary containing last recorded value for
            each metric name
        """
        super().eval(exp_list, **kwargs)
        return self.evaluator.get_last_metrics()

    def _eval_exp(self, **kwargs):
        self.eval_epoch(**kwargs)

    def make_optimizer(self, **kwargs):
        """Optimizer initialization."""
        # Should be implemented in Observation Type
        raise NotImplementedError()

    def criterion(self) -> Tensor:
        """Compute loss function."""
        raise NotImplementedError()

    def forward(self):
        """Compute the model's output given the current mini-batch."""
        raise NotImplementedError()

    def model_adaptation(self, model=None):
        """Adapts the model to the current experience."""
        raise NotImplementedError()

    def stop_training(self):
        """Signals to stop training at the next iteration."""
        self._stop_training = True

    def training_epoch(self, **kwargs):
        # Should be implemented in Update Type
        raise NotImplementedError()

    def backward(self):
        """Run the backward pass."""
        self.loss.backward(retain_graph=self.retain_graph)

    def optimizer_step(self):
        """Execute the optimizer step (weights update)."""
        self.optimizer.step()

    def eval_epoch(self, **kwargs):
        """Evaluation loop over the current `self.dataloader`."""
        for self.mbatch in self.dataloader:
            self._unpack_minibatch()
            self._before_eval_iteration(**kwargs)

            self._before_eval_forward(**kwargs)
            self.mb_output = self.forward()
            self._after_eval_forward(**kwargs)
            self.loss = self.criterion()

            self._after_eval_iteration(**kwargs)

    # ==================================================================> NEW

    def check_model_and_optimizer(self, **kwargs):
        # Should be implemented in observation type
        raise NotImplementedError()

    def _before_training_exp(self, **kwargs):
        """Setup to train on a single experience."""
        # Data Adaptation (e.g. add new samples/data augmentation)
        self._before_train_dataset_adaptation(**kwargs)
        self.train_dataset_adaptation(**kwargs)
        self._after_train_dataset_adaptation(**kwargs)

        self.make_train_dataloader(**kwargs)

        # Model Adaptation (e.g. freeze/add new units)
        self.check_model_and_optimizer(**kwargs)

        super()._before_training_exp(**kwargs)

    def _train_cleanup(self):
        super()._train_cleanup()
        # reset for faster serialization
        self.adapted_dataset = None
        self.dataloader = []
        self.mbatch = None
        self.mb_output = None
        self.loss = self._make_empty_loss()

    def _eval_cleanup(self):
        super()._eval_cleanup()
        # reset for faster serialization
        self.adapted_dataset = None
        self.dataloader = []
        self.mbatch = None
        self.mb_output = None
        self.loss = self._make_empty_loss()

    def _train_exp(self, experience: CLExperience, eval_streams=None, **kwargs):
        """Training loop over a single Experience object.

        :param experience: CL experience information.
        :param eval_streams: list of streams for evaluation.
            If None: use the training experience for evaluation.
            Use [] if you do not want to evaluate during training.
        :param kwargs: custom arguments.
        """
        if eval_streams is None:
            eval_streams = [experience]
        for i, exp in enumerate(eval_streams):
            if not isinstance(exp, Iterable):
                eval_streams[i] = [exp]
        for _ in range(self.train_epochs):
            self._before_training_epoch(**kwargs)

            if self._stop_training:  # Early stopping
                self._stop_training = False
                break

            self.training_epoch(**kwargs)
            self._after_training_epoch(**kwargs)

    def _save_train_state(self):
        """Save the training state which may be modified by the eval loop.

        This currently includes: experience, adapted_dataset, dataloader,
        is_training, and train/eval modes for each module.

        TODO: we probably need a better way to do this.
        """
        state = super()._save_train_state()
        new_state = {
            "adapted_dataset": self.adapted_dataset,
            "dataloader": self.dataloader,
        }
        return {**state, **new_state}

    def train_dataset_adaptation(self, **kwargs):
        """Initialize `self.adapted_dataset`."""
        assert self.experience is not None
        self.adapted_dataset = self.experience.dataset
        assert self.adapted_dataset is not None
        self.adapted_dataset = self.adapted_dataset.train()

    def _load_train_state(self, prev_state):
        super()._load_train_state(prev_state)
        self.adapted_dataset = prev_state["adapted_dataset"]
        self.dataloader = prev_state["dataloader"]

    def _before_eval_exp(self, **kwargs):
        # Data Adaptation
        self._before_eval_dataset_adaptation(**kwargs)
        self.eval_dataset_adaptation(**kwargs)
        self._after_eval_dataset_adaptation(**kwargs)

        self.make_eval_dataloader(**kwargs)
        # Model Adaptation (e.g. freeze/add new units)
        self.model = self.model_adaptation()

        super()._before_eval_exp(**kwargs)

    def _obtain_common_dataloader_parameters(self, **kwargs):
        """
        Utility function that returns the dictionary of parameters to be passed
        to the train and eval dataloaders.

        This function can be useful when in need to customize the data loading
        parameters but no radical changes are needed. When overriding to
        add/customize parameters, it is recommended to first call this
        implementation (super) to obtain a base dictionary of parameters.

        However, if a more deep change is needed in the data loading procedure,
        it is better to overrride :meth:`make_train_dataloader` and/or
        :meth:`make_eval_dataloader` directly.

        Note: the resulting dictionary does not include the collate function
        unless explicitly passed.

        :param kwargs: The dataloader arguments as passed to the `train`
            or `eval` method.
        :return: A dictionary of parameters to be passed to the DataLoader class
            or to one of the Avalanche dataloaders.
        """
        other_dataloader_args = {}

        if "persistent_workers" in kwargs:
<<<<<<< HEAD
            if (
                parse_version(torch.__version__) >= parse_version("1.7.0")
                and kwargs.get("num_workers", 0) > 0
            ):
=======
            if parse(torch.__version__) >= parse("1.7.0"):
>>>>>>> 02131950
                other_dataloader_args["persistent_workers"] = kwargs[
                    "persistent_workers"
                ]
            else:
                del kwargs["persistent_workers"]

        for k, v in kwargs.items():
            other_dataloader_args[k] = v

        if other_dataloader_args.get("pin_memory", None) is None:
            other_dataloader_args["pin_memory"] = self.device.type == "cuda"

        return other_dataloader_args

    def make_train_dataloader(
        self,
        num_workers=0,
        shuffle=True,
        pin_memory=None,
        persistent_workers=False,
        drop_last=False,
        **kwargs
    ):
        """Data loader initialization.

        Called at the start of each learning experience after the dataset
        adaptation.

        :param num_workers: number of thread workers for the data loading.
        :param shuffle: True if the data should be shuffled, False otherwise.
        :param pin_memory: If True, the data loader will copy Tensors into CUDA
            pinned memory before returning them. Defaults to True.
        """

        assert self.adapted_dataset is not None

        other_dataloader_args = self._obtain_common_dataloader_parameters(
            batch_size=self.train_mb_size,
            num_workers=num_workers,
            shuffle=shuffle,
            pin_memory=pin_memory,
            persistent_workers=persistent_workers,
            drop_last=drop_last,
        )

        if "ffcv_args" in kwargs:
            other_dataloader_args["ffcv_args"] = kwargs["ffcv_args"]

        self.dataloader = TaskBalancedDataLoader(
            self.adapted_dataset, oversample_small_groups=True, **other_dataloader_args
        )

    def make_eval_dataloader(
        self,
        num_workers=0,
        shuffle=False,
        pin_memory=None,
        persistent_workers=False,
        **kwargs
    ):
        """
        Initializes the eval data loader.
        :param num_workers: How many subprocesses to use for data loading.
            0 means that the data will be loaded in the main process.
            (default: 0).
        :param pin_memory: If True, the data loader will copy Tensors into CUDA
            pinned memory before returning them. Defaults to True.
        :param kwargs:
        :return:
        """

        assert self.adapted_dataset is not None

        other_dataloader_args = self._obtain_common_dataloader_parameters(
            batch_size=self.eval_mb_size,
            num_workers=num_workers,
            shuffle=shuffle,
            pin_memory=pin_memory,
            persistent_workers=persistent_workers,
        )

        collate_from_data_or_kwargs(self.adapted_dataset, other_dataloader_args)

        if "ffcv_args" in kwargs:
            other_dataloader_args["ffcv_args"] = kwargs["ffcv_args"]

        self.dataloader = SingleDatasetDataLoader(
            self.adapted_dataset, **other_dataloader_args
        )

    def eval_dataset_adaptation(self, **kwargs):
        """Initialize `self.adapted_dataset`."""
        assert self.experience is not None
        self.adapted_dataset = self.experience.dataset
        assert self.adapted_dataset is not None
        self.adapted_dataset = self.adapted_dataset.eval()

    def _unpack_minibatch(self):
        raise NotImplementedError()

    def _make_empty_loss(self) -> Tensor:
        return torch.zeros(1, device=self.device)

    #########################################################
    # Plugin Triggers                                       #
    #########################################################

    def _before_training_epoch(self, **kwargs):
        trigger_plugins(self, "before_training_epoch", **kwargs)

    def _after_training_epoch(self, **kwargs):
        trigger_plugins(self, "after_training_epoch", **kwargs)

    def _before_training_iteration(self, **kwargs):
        trigger_plugins(self, "before_training_iteration", **kwargs)

    def _before_forward(self, **kwargs):
        trigger_plugins(self, "before_forward", **kwargs)

    def _after_forward(self, **kwargs):
        trigger_plugins(self, "after_forward", **kwargs)

    def _before_backward(self, **kwargs):
        trigger_plugins(self, "before_backward", **kwargs)

    def _after_backward(self, **kwargs):
        trigger_plugins(self, "after_backward", **kwargs)

    def _after_training_iteration(self, **kwargs):
        trigger_plugins(self, "after_training_iteration", **kwargs)

    def _before_update(self, **kwargs):
        trigger_plugins(self, "before_update", **kwargs)

    def _after_update(self, **kwargs):
        trigger_plugins(self, "after_update", **kwargs)

    def _before_eval_iteration(self, **kwargs):
        trigger_plugins(self, "before_eval_iteration", **kwargs)

    def _before_eval_forward(self, **kwargs):
        trigger_plugins(self, "before_eval_forward", **kwargs)

    def _after_eval_forward(self, **kwargs):
        trigger_plugins(self, "after_eval_forward", **kwargs)

    def _after_eval_iteration(self, **kwargs):
        trigger_plugins(self, "after_eval_iteration", **kwargs)

    # ==================================================================> NEW

    def _before_train_dataset_adaptation(self, **kwargs):
        trigger_plugins(self, "before_train_dataset_adaptation", **kwargs)

    def _after_train_dataset_adaptation(self, **kwargs):
        trigger_plugins(self, "after_train_dataset_adaptation", **kwargs)

    def _before_eval_dataset_adaptation(self, **kwargs):
        trigger_plugins(self, "before_eval_dataset_adaptation", **kwargs)

    def _after_eval_dataset_adaptation(self, **kwargs):
        trigger_plugins(self, "after_eval_dataset_adaptation", **kwargs)


class PeriodicEval(BaseSGDPlugin, supports_distributed=True):
    """Schedules periodic evaluation during training.

    This plugin is automatically configured and added by the BaseTemplate.
    """

    def __init__(self, eval_every=-1, peval_mode="epoch", do_initial=True):
        """Init.

        :param eval_every: the frequency of the calls to `eval` inside the
            training loop. -1 disables the evaluation. 0 means `eval` is called
            only at the end of the learning experience. Values >0 mean that
            `eval` is called every `eval_every` epochs and at the end of the
            learning experience.
        :param peval_mode: one of {'epoch', 'iteration'}. Decides whether the
            periodic evaluation during training should execute every
            `eval_every` epochs or iterations (Default='epoch').
        :param do_initial: whether to evaluate before each `train` call.
            Occasionally needed becuase some metrics need to know the
            accuracy before training.
        """
        super().__init__()
        assert peval_mode in {"experience", "epoch", "iteration"}
        self.eval_every = eval_every
        self.peval_mode = peval_mode
        self.do_initial = do_initial and eval_every > -1
        self.do_final: Optional[bool] = None
        self._is_eval_updated = False

    def before_training(self, strategy, **kwargs):
        """Eval before each learning experience.

        Occasionally needed because some metrics need the accuracy before
        training.
        """
        if self.do_initial:
            self._peval(strategy, **kwargs)

    def before_training_exp(self, strategy, **kwargs):
        # We evaluate at the start of each experience because train_epochs
        # could change.
        self.do_final = True
        if self.peval_mode == "epoch":
            if (
                self.eval_every > 0
                and (strategy.train_epochs - 1) % self.eval_every == 0
            ):
                self.do_final = False
        else:  # peval_mode == 'iteration'
            # we may need to fix this but we don't have a way to know
            # the number of total iterations.
            # Right now there may be two eval calls at the last iterations.
            pass
        self.do_final = self.do_final and self.eval_every > -1

    def _peval(self, strategy, **kwargs):
        for el in strategy._eval_streams:
            strategy.eval(el, **kwargs)

    def _maybe_peval(self, strategy, counter, **kwargs):
        if self.eval_every > 0 and counter % self.eval_every == 0:
            self._peval(strategy, **kwargs)

    def after_training_epoch(self, strategy: "BaseSGDTemplate", **kwargs):
        """Periodic eval controlled by `self.eval_every` and
        `self.peval_mode`."""
        if self.peval_mode == "epoch":
            self._maybe_peval(strategy, strategy.clock.train_exp_epochs, **kwargs)

    def after_training_iteration(self, strategy: "BaseSGDTemplate", **kwargs):
        """Periodic eval controlled by `self.eval_every` and
        `self.peval_mode`."""
        if self.peval_mode == "iteration":
            self._maybe_peval(strategy, strategy.clock.train_exp_iterations, **kwargs)

    # ---> New
    def after_training_exp(self, strategy, **kwargs):
        """Final eval after a learning experience."""
        if self.do_final:
            self._peval(strategy, **kwargs)

    # def after_training_exp(self, strategy: "BaseOnlineSGDTemplate", **kwargs):
    #     """Periodic eval controlled by `self.eval_every` and
    #     `self.peval_mode`."""
    #     if self.peval_mode == "experience":
    #         self._maybe_peval(strategy, strategy.clock.train_exp_counter,
    #                           **kwargs)<|MERGE_RESOLUTION|>--- conflicted
+++ resolved
@@ -359,14 +359,10 @@
         other_dataloader_args = {}
 
         if "persistent_workers" in kwargs:
-<<<<<<< HEAD
             if (
                 parse_version(torch.__version__) >= parse_version("1.7.0")
                 and kwargs.get("num_workers", 0) > 0
             ):
-=======
-            if parse(torch.__version__) >= parse("1.7.0"):
->>>>>>> 02131950
                 other_dataloader_args["persistent_workers"] = kwargs[
                     "persistent_workers"
                 ]
