"""High-level strategies.

This module contains
"""
from .joint_training import *
from .ar1 import AR1
from .cumulative import Cumulative
from .strategy_wrappers import *
from .strategy_wrappers_online import *
from .deep_slda import *
from .icarl import ICaRL
from .er_ace import ER_ACE, OnlineER_ACE
<<<<<<< HEAD
from .der import DER
=======
from .l2p import LearningToPrompt
>>>>>>> b225d825
<|MERGE_RESOLUTION|>--- conflicted
+++ resolved
@@ -10,8 +10,5 @@
 from .deep_slda import *
 from .icarl import ICaRL
 from .er_ace import ER_ACE, OnlineER_ACE
-<<<<<<< HEAD
 from .der import DER
-=======
-from .l2p import LearningToPrompt
->>>>>>> b225d825
+from .l2p import LearningToPrompt