################################################################################
# Copyright (c) 2021 ContinualAI.                                              #
# Copyrights licensed under the MIT License.                                   #
# See the accompanying LICENSE file for terms.                                 #
#                                                                              #
# Date: 01-12-2020                                                             #
# Author(s): Antonio Carta                                                     #
# E-mail: contact@continualai.org                                              #
# Website: avalanche.continualai.org                                           #
################################################################################
"""
    Avalanche supports data loading using pytorch's dataloaders.
    This module provides custom dataloaders for continual learning such as
    support for balanced dataloading between different tasks or balancing
    between the current data and the replay memory.
"""
from itertools import chain
from typing import Dict, Sequence, Union

import torch
from torch.utils.data import RandomSampler, DistributedSampler
from torch.utils.data.dataloader import DataLoader

<<<<<<< HEAD
from avalanche.benchmarks.utils import AvalancheClassificationDataset
=======
from avalanche.benchmarks.utils import AvalancheDataset
from avalanche.benchmarks.utils.collate_functions import \
    classification_collate_mbatches_fn
from avalanche.benchmarks.utils.collate_functions import detection_collate_fn \
    as _detection_collate_fn
from avalanche.benchmarks.utils.collate_functions import \
    detection_collate_mbatches_fn as _detection_collate_mbatches_fn
>>>>>>> 73210af7

_default_collate_mbatches_fn = classification_collate_mbatches_fn

detection_collate_fn = _detection_collate_fn

detection_collate_mbatches_fn = _detection_collate_mbatches_fn


def collate_from_data_or_kwargs(data, kwargs):
    if "collate_fn" in kwargs:
        return
    elif hasattr(data, "collate_fn"):
        kwargs["collate_fn"] = data.collate_fn


def collate_from_data_or_kwargs(data, kwargs):
    if "collate_fn" in kwargs:
        return
    elif hasattr(data, "collate_fn"):
        kwargs["collate_fn"] = data.collate_fn


class TaskBalancedDataLoader:
    """Task-balanced data loader for Avalanche's datasets."""

    def __init__(
        self,
        data: AvalancheClassificationDataset,
        oversample_small_tasks: bool = False,
        collate_mbatches=_default_collate_mbatches_fn,
        **kwargs
    ):
        """Task-balanced data loader for Avalanche's datasets.

        The iterator returns a mini-batch balanced across each task, which
        makes it useful when training in multi-task scenarios whenever data is
        highly unbalanced.

        If `oversample_small_tasks == True` smaller tasks are
        oversampled to match the largest task. Otherwise, once the data for a
        specific task is terminated, that task will not be present in the
        subsequent mini-batches.

        :param data: an instance of `AvalancheDataset`.
        :param oversample_small_tasks: whether smaller tasks should be
            oversampled to match the largest one.
        :param collate_mbatches: function that given a sequence of mini-batches
            (one for each task) combines them into a single mini-batch. Used to
            combine the mini-batches obtained separately from each task.
        :param kwargs: data loader arguments used to instantiate the loader for
            each task separately. See pytorch :class:`DataLoader`.
        """
        self.data = data
        self.dataloaders: Dict[int, DataLoader] = dict()
        self.oversample_small_tasks = oversample_small_tasks
        self.collate_mbatches = collate_mbatches

        # split data by task.
        task_datasets = []
        for task_label in self.data.task_set:
            tdata = self.data.task_set[task_label]
            task_datasets.append(tdata)

        # the iteration logic is implemented by GroupBalancedDataLoader.
        # we use kwargs to pass the arguments to avoid passing the same
        # arguments multiple times.
        if "data" in kwargs:
            del kwargs["data"]
        # needed if they are passed as positional arguments
        kwargs["oversample_small_groups"] = oversample_small_tasks
        kwargs["collate_mbatches"] = collate_mbatches
        self._dl = GroupBalancedDataLoader(datasets=task_datasets, **kwargs)

    def __iter__(self):
        for el in self._dl.__iter__():
            yield el

    def __len__(self):
        return self._dl.__len__()


class GroupBalancedDataLoader:
    """Data loader that balances data from multiple datasets."""

    def __init__(
        self,
        datasets: Sequence[AvalancheClassificationDataset],
        oversample_small_groups: bool = False,
        collate_mbatches=_default_collate_mbatches_fn,
        batch_size: int = 32,
        distributed_sampling: bool = True,
        **kwargs
    ):
        """Data loader that balances data from multiple datasets.

        Mini-batches emitted by this dataloader are created by collating
        together mini-batches from each group. It may be used to balance data
        among classes, experiences, tasks, and so on.

        If `oversample_small_groups == True` smaller groups are oversampled to
        match the largest group. Otherwise, once data from a group is
        completely iterated, the group will be skipped.

        :param datasets: an instance of `AvalancheDataset`.
        :param oversample_small_groups: whether smaller groups should be
            oversampled to match the largest one.
        :param collate_mbatches: function that given a sequence of mini-batches
            (one for each task) combines them into a single mini-batch. Used to
            combine the mini-batches obtained separately from each task.
        :param batch_size: the size of the batch. It must be greater than or
            equal to the number of groups.
        :param kwargs: data loader arguments used to instantiate the loader for
            each group separately. See pytorch :class:`DataLoader`.
        """
        self.datasets = datasets
        self.batch_sizes = []
        self.oversample_small_groups = oversample_small_groups
        self.collate_mbatches = collate_mbatches
        self.distributed_sampling = distributed_sampling
        self.loader_kwargs = kwargs

        # check if batch_size is larger than or equal to the number of datasets
        assert batch_size >= len(datasets)

        # divide the batch between all datasets in the group
        ds_batch_size = batch_size // len(datasets)
        remaining = batch_size % len(datasets)

        for _ in self.datasets:
            bs = ds_batch_size
            if remaining > 0:
                bs += 1
                remaining -= 1
<<<<<<< HEAD
            collate_from_data_or_kwargs(data, kwargs)
            self.dataloaders.append(DataLoader(
                data, batch_size=bs, **kwargs))
        self.max_len = max([len(d) for d in self.dataloaders])
=======
            self.batch_sizes.append(bs)

        loaders_for_len_estimation = [
            _make_data_loader(
                dataset,
                distributed_sampling,
                kwargs,
                mb_size,
                force_no_workers=True)[0]
            for dataset, mb_size in zip(self.datasets, self.batch_sizes)]

        self.max_len = max([len(d) for d in loaders_for_len_estimation])
>>>>>>> 73210af7

    def __iter__(self):
        dataloaders = []
        samplers = []
        for dataset, mb_size in zip(self.datasets, self.batch_sizes):
            data_l, data_l_sampler = _make_data_loader(
                dataset,
                self.distributed_sampling,
                self.loader_kwargs,
                mb_size)

            dataloaders.append(data_l)
            samplers.append(data_l_sampler)

        iter_dataloaders = []
        for dl in dataloaders:
            iter_dataloaders.append(iter(dl))

        max_num_mbatches = max([len(d) for d in dataloaders])
        for it in range(max_num_mbatches):
            mb_curr = []
            removed_dataloaders_idxs = []
            # copy() is necessary because we may remove keys from the
            # dictionary. This would break the generator.
            for tid, (t_loader, t_loader_sampler) in \
                    enumerate(zip(iter_dataloaders, samplers)):
                try:
                    batch = next(t_loader)
                except StopIteration:
                    # StopIteration is thrown if dataset ends.
                    if self.oversample_small_groups:
                        # reinitialize data loader
                        if isinstance(t_loader_sampler, DistributedSampler):
                            # Manage shuffling in DistributedSampler
                            t_loader_sampler.set_epoch(t_loader_sampler.epoch+1)

                        iter_dataloaders[tid] = iter(dataloaders[tid])
                        batch = next(iter_dataloaders[tid])
                    else:
                        # We iteratated over all the data from this group
                        # and we don't need the iterator anymore.
                        iter_dataloaders[tid] = None
                        samplers[tid] = None
                        removed_dataloaders_idxs.append(tid)
                        continue
                mb_curr.append(batch)
            yield self.collate_mbatches(mb_curr)

            # clear empty data-loaders
            for tid in reversed(removed_dataloaders_idxs):
                del iter_dataloaders[tid]
                del samplers[tid]

    def __len__(self):
        return self.max_len


class GroupBalancedInfiniteDataLoader:
    """Data loader that balances data from multiple datasets emitting an
    infinite stream."""

    def __init__(
        self,
        datasets: Sequence[AvalancheClassificationDataset],
        collate_mbatches=_default_collate_mbatches_fn,
        distributed_sampling: bool = True,
        **kwargs
    ):
        """Data loader that balances data from multiple datasets emitting an
        infinite stream.

        Mini-batches emitted by this dataloader are created by collating
        together mini-batches from each group. It may be used to balance data
        among classes, experiences, tasks, and so on.

        :param datasets: an instance of `AvalancheDataset`.
        :param collate_mbatches: function that given a sequence of mini-batches
            (one for each task) combines them into a single mini-batch. Used to
            combine the mini-batches obtained separately from each task.
        :param kwargs: data loader arguments used to instantiate the loader for
            each group separately. See pytorch :class:`DataLoader`.
        """
        self.datasets = datasets
        self.dataloaders = []
        self.collate_mbatches = collate_mbatches

        for data in self.datasets:
            if _DistributedHelper.is_distributed and distributed_sampling:
                seed = torch.randint(
                    0,
                    2 ** 32 - 1 - _DistributedHelper.world_size,
                    (1,),
                    dtype=torch.int64)
                seed += _DistributedHelper.rank
                generator = torch.Generator()
                generator.manual_seed(int(seed))
            else:
                generator = None  # Default
            infinite_sampler = RandomSampler(
                data, replacement=True, num_samples=10 ** 10,
                generator=generator
            )
            collate_from_data_or_kwargs(data, kwargs)
<<<<<<< HEAD
            dl = DataLoader(data, sampler=infinite_sampler,
                            **kwargs)
=======
            dl = DataLoader(data, sampler=infinite_sampler, **kwargs)
>>>>>>> 73210af7
            self.dataloaders.append(dl)
        self.max_len = 10 ** 10

    def __iter__(self):
        iter_dataloaders = []
        for dl in self.dataloaders:
            iter_dataloaders.append(iter(dl))

        while True:
            mb_curr = []
            for tid, t_loader in enumerate(iter_dataloaders):
                batch = next(t_loader)
                mb_curr.append(batch)
            yield self.collate_mbatches(mb_curr)

    def __len__(self):
        return self.max_len


class ReplayDataLoader:
    """Custom data loader for rehearsal/replay strategies."""

    def __init__(
        self,
        data: AvalancheClassificationDataset,
        memory: AvalancheClassificationDataset = None,
        oversample_small_tasks: bool = False,
        collate_mbatches=_default_collate_mbatches_fn,
        batch_size: int = 32,
        batch_size_mem: int = 32,
        task_balanced_dataloader: bool = False,
        distributed_sampling: bool = True,
        **kwargs
    ):
        """ Custom data loader for rehearsal strategies.

        This dataloader iterates in parallel two datasets, the current `data`
        and the rehearsal `memory`, which are used to create mini-batches by
        concatenating their data together. Mini-batches from both of them are
        balanced using the task label (i.e. each mini-batch contains a balanced
        number of examples from all the tasks in the `data` and `memory`).

        If `oversample_small_tasks == True` smaller tasks are oversampled to
        match the largest task.

        :param data: AvalancheDataset.
        :param memory: AvalancheDataset.
        :param oversample_small_tasks: whether smaller tasks should be
            oversampled to match the largest one.
        :param collate_mbatches: function that given a sequence of mini-batches
            (one for each task) combines them into a single mini-batch. Used to
            combine the mini-batches obtained separately from each task.
        :param batch_size: the size of the data batch. It must be greater
            than or equal to the number of tasks.
        :param batch_size_mem: the size of the memory batch. If
            `task_balanced_dataloader` is set to True, it must be greater than
            or equal to the number of tasks.
        :param task_balanced_dataloader: if true, buffer data loaders will be
            task-balanced, otherwise it creates a single data loader for the
            buffer samples.
        :param kwargs: data loader arguments used to instantiate the loader for
            each task separately. See pytorch :class:`DataLoader`.
        """

        self.data = data
        self.memory = memory
        self.oversample_small_tasks = oversample_small_tasks
        self.task_balanced_dataloader = task_balanced_dataloader
        self.collate_mbatches = collate_mbatches
        self.data_batch_sizes: Union[int, Dict[int, int]] = dict()
        self.memory_batch_sizes: Union[int, Dict[int, int]] = dict()
        self.distributed_sampling = distributed_sampling
        self.loader_kwargs = kwargs

        num_keys = len(self.memory.task_set)
        if task_balanced_dataloader:
            assert batch_size_mem >= num_keys, (
                "Batch size must be greator or equal "
                "to the number of tasks in the memory "
                "and current data."
            )

        self.data_batch_sizes, _ = self._get_batch_sizes(
            data, batch_size, 0, False)

        # Create dataloader for memory items
        if task_balanced_dataloader:
            single_group_batch_size = batch_size_mem // num_keys
            remaining_example = batch_size_mem % num_keys
        else:
            single_group_batch_size = batch_size_mem
            remaining_example = 0

        self.memory_batch_sizes, _ = self._get_batch_sizes(
            memory, single_group_batch_size, remaining_example,
            task_balanced_dataloader)

        loaders_for_len_estimation = []

        if isinstance(self.data_batch_sizes, int):
            loaders_for_len_estimation.append(_make_data_loader(
                data, distributed_sampling, kwargs, self.data_batch_sizes,
                force_no_workers=True
            )[0])
        else:
            # Task balanced
            for task_id in data.task_set:
                dataset = data.task_set[task_id]
                mb_sz = self.data_batch_sizes[task_id]

                loaders_for_len_estimation.append(_make_data_loader(
                    dataset, distributed_sampling, kwargs, mb_sz,
                    force_no_workers=True
                )[0])

        if isinstance(self.memory_batch_sizes, int):
            loaders_for_len_estimation.append(_make_data_loader(
                memory, distributed_sampling, kwargs, self.memory_batch_sizes,
                force_no_workers=True
            )[0])
        else:
            for task_id in memory.task_set:
                dataset = memory.task_set[task_id]
                mb_sz = self.memory_batch_sizes[task_id]

                loaders_for_len_estimation.append(_make_data_loader(
                    dataset, distributed_sampling, kwargs, mb_sz,
                    force_no_workers=True
                )[0])

        self.max_len = max([len(d) for d in loaders_for_len_estimation])

    def __iter__(self):
        loader_data, sampler_data = self._create_loaders_and_samplers(
            self.data, self.data_batch_sizes)

        loader_memory, sampler_memory = self._create_loaders_and_samplers(
            self.memory, self.memory_batch_sizes)

        iter_data_dataloaders = {}
        iter_buffer_dataloaders = {}

        for t in loader_data.keys():
            iter_data_dataloaders[t] = iter(loader_data[t])
        for t in loader_memory.keys():
            iter_buffer_dataloaders[t] = iter(loader_memory[t])

        max_len = max(
            [
                len(d)
                for d in chain(
                    loader_data.values(),
                    loader_memory.values(),
                )
            ]
        )

        try:
            for it in range(max_len):
                mb_curr = []
                ReplayDataLoader._get_mini_batch_from_data_dict(
                    iter_data_dataloaders,
                    sampler_data,
                    loader_data,
                    self.oversample_small_tasks,
                    mb_curr,
                )

                ReplayDataLoader._get_mini_batch_from_data_dict(
                    iter_buffer_dataloaders,
                    sampler_memory,
                    loader_memory,
                    self.oversample_small_tasks,
                    mb_curr,
                )

                yield self.collate_mbatches(mb_curr)
        except StopIteration:
            return

    def __len__(self):
        return self.max_len

    @staticmethod
    def _get_mini_batch_from_data_dict(
        iter_dataloaders,
        iter_samplers,
        loaders_dict,
        oversample_small_tasks,
        mb_curr,
    ):
        # list() is necessary because we may remove keys from the
        # dictionary. This would break the generator.
        for t in list(iter_dataloaders.keys()):
            t_loader = iter_dataloaders[t]
            t_sampler = iter_samplers[t]
            try:
                tbatch = next(t_loader)
            except StopIteration:
                # StopIteration is thrown if dataset ends.
                # reinitialize data loader
                if oversample_small_tasks:
                    # reinitialize data loader
                    if isinstance(t_sampler, DistributedSampler):
                        # Manage shuffling in DistributedSampler
                        t_sampler.set_epoch(t_sampler.epoch + 1)

                    iter_dataloaders[t] = iter(loaders_dict[t])
                    tbatch = next(iter_dataloaders[t])
                else:
                    del iter_dataloaders[t]
                    del iter_samplers[t]
                    continue
            mb_curr.append(tbatch)

    def _create_loaders_and_samplers(self, data, batch_sizes):
        loaders = dict()
        samplers = dict()

        if isinstance(batch_sizes, int):
            loader, sampler = _make_data_loader(
                data, self.distributed_sampling, self.loader_kwargs,
                batch_sizes,
            )
            loaders[0] = loader
            samplers[0] = sampler
        else:
            for task_id in data.task_set:
                dataset = data.task_set[task_id]
                mb_sz = batch_sizes[task_id]

                loader, sampler = _make_data_loader(
                    dataset, self.distributed_sampling,
                    self.loader_kwargs, mb_sz)

                loaders[task_id] = loader
                samplers[task_id] = sampler
        return loaders, samplers

    @staticmethod
    def _get_batch_sizes(data_dict, single_exp_batch_size, remaining_example,
                         task_balanced_dataloader):
        batch_sizes = dict()
        if task_balanced_dataloader:
<<<<<<< HEAD
            for task_id in data_dict.val_to_idx:
                data = data_dict.val_to_idx[task_id]
=======
            for task_id in data_dict.task_set:
>>>>>>> 73210af7
                current_batch_size = single_exp_batch_size
                if remaining_example > 0:
                    current_batch_size += 1
                    remaining_example -= 1
<<<<<<< HEAD
                collate_from_data_or_kwargs(data, kwargs)
                loaders_dict[task_id] = DataLoader(
                    data, batch_size=current_batch_size,
                    **kwargs
                )
        else:
            collate_from_data_or_kwargs(data_dict, kwargs)
            loaders_dict[0] = DataLoader(
                data_dict, batch_size=single_exp_batch_size,
                **kwargs
            )
=======
                batch_sizes[task_id] = current_batch_size
        else:
            # Current data is loaded without task balancing
            batch_sizes = single_exp_batch_size
        return batch_sizes, remaining_example


def _make_data_loader(
        dataset, distributed_sampling, data_loader_args,
        batch_size, force_no_workers=False):
    data_loader_args = data_loader_args.copy()

    collate_from_data_or_kwargs(dataset, data_loader_args)

    if force_no_workers:
        data_loader_args['num_workers'] = 0

    if _DistributedHelper.is_distributed and distributed_sampling:
        sampler = DistributedSampler(
            dataset,
            shuffle=data_loader_args.pop('shuffle', False),
            drop_last=data_loader_args.pop('drop_last', False)
        )
        data_loader = DataLoader(
            dataset, sampler=sampler, batch_size=batch_size,
            **data_loader_args)
    else:
        sampler = None
        data_loader = DataLoader(
            dataset, batch_size=batch_size, **data_loader_args)

    return data_loader, sampler


class __DistributedHelperPlaceholder:
    is_distributed = False
    world_size = 1
    rank = 0

>>>>>>> 73210af7

_DistributedHelper = __DistributedHelperPlaceholder()


__all__ = [
    "detection_collate_fn",
    "detection_collate_mbatches_fn",
    "collate_from_data_or_kwargs",
    "TaskBalancedDataLoader",
    "GroupBalancedDataLoader",
    "ReplayDataLoader",
    "GroupBalancedInfiniteDataLoader",
]<|MERGE_RESOLUTION|>--- conflicted
+++ resolved
@@ -21,30 +21,19 @@
 from torch.utils.data import RandomSampler, DistributedSampler
 from torch.utils.data.dataloader import DataLoader
 
-<<<<<<< HEAD
 from avalanche.benchmarks.utils import AvalancheClassificationDataset
-=======
-from avalanche.benchmarks.utils import AvalancheDataset
 from avalanche.benchmarks.utils.collate_functions import \
     classification_collate_mbatches_fn
 from avalanche.benchmarks.utils.collate_functions import detection_collate_fn \
     as _detection_collate_fn
 from avalanche.benchmarks.utils.collate_functions import \
     detection_collate_mbatches_fn as _detection_collate_mbatches_fn
->>>>>>> 73210af7
 
 _default_collate_mbatches_fn = classification_collate_mbatches_fn
 
 detection_collate_fn = _detection_collate_fn
 
 detection_collate_mbatches_fn = _detection_collate_mbatches_fn
-
-
-def collate_from_data_or_kwargs(data, kwargs):
-    if "collate_fn" in kwargs:
-        return
-    elif hasattr(data, "collate_fn"):
-        kwargs["collate_fn"] = data.collate_fn
 
 
 def collate_from_data_or_kwargs(data, kwargs):
@@ -165,12 +154,6 @@
             if remaining > 0:
                 bs += 1
                 remaining -= 1
-<<<<<<< HEAD
-            collate_from_data_or_kwargs(data, kwargs)
-            self.dataloaders.append(DataLoader(
-                data, batch_size=bs, **kwargs))
-        self.max_len = max([len(d) for d in self.dataloaders])
-=======
             self.batch_sizes.append(bs)
 
         loaders_for_len_estimation = [
@@ -183,7 +166,6 @@
             for dataset, mb_size in zip(self.datasets, self.batch_sizes)]
 
         self.max_len = max([len(d) for d in loaders_for_len_estimation])
->>>>>>> 73210af7
 
     def __iter__(self):
         dataloaders = []
@@ -287,12 +269,7 @@
                 generator=generator
             )
             collate_from_data_or_kwargs(data, kwargs)
-<<<<<<< HEAD
-            dl = DataLoader(data, sampler=infinite_sampler,
-                            **kwargs)
-=======
             dl = DataLoader(data, sampler=infinite_sampler, **kwargs)
->>>>>>> 73210af7
             self.dataloaders.append(dl)
         self.max_len = 10 ** 10
 
@@ -537,29 +514,11 @@
                          task_balanced_dataloader):
         batch_sizes = dict()
         if task_balanced_dataloader:
-<<<<<<< HEAD
-            for task_id in data_dict.val_to_idx:
-                data = data_dict.val_to_idx[task_id]
-=======
             for task_id in data_dict.task_set:
->>>>>>> 73210af7
                 current_batch_size = single_exp_batch_size
                 if remaining_example > 0:
                     current_batch_size += 1
                     remaining_example -= 1
-<<<<<<< HEAD
-                collate_from_data_or_kwargs(data, kwargs)
-                loaders_dict[task_id] = DataLoader(
-                    data, batch_size=current_batch_size,
-                    **kwargs
-                )
-        else:
-            collate_from_data_or_kwargs(data_dict, kwargs)
-            loaders_dict[0] = DataLoader(
-                data_dict, batch_size=single_exp_batch_size,
-                **kwargs
-            )
-=======
                 batch_sizes[task_id] = current_batch_size
         else:
             # Current data is loaded without task balancing
@@ -599,7 +558,6 @@
     world_size = 1
     rank = 0
 
->>>>>>> 73210af7
 
 _DistributedHelper = __DistributedHelperPlaceholder()
 
